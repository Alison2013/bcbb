"""Script to check for finalized illumina runs and report to messaging server.

This is meant to be run via a cron job on a regular basis, and looks for newly
dumped output directories that are finished and need to be processed.

Usage:
    illumina_finished_msg.py <Galaxy config> <YAML local config>
                             [<post-processing config file>]

If a post-processing configuration file is passed, the messaging step will be
skipped and we will move directly into analysis on the current machine. Use
this if there is no RabbitMQ messaging server and your dump machine is directly
connected to the analysis machine. You will also want to set postprocess_dir in
the YAML local config to the directory to write fastq and analysis files.

The Galaxy config needs to have information on the messaging server and queues.
The local config should have the following information:

    msg_process_tag, msg_store_tag: tag names to send messages for processing and
                                    storage
    dump_directories: directories to check for machine output
    msg_db: flat file of output directories that have been reported
"""
import os, shutil
import sys
import json
import operator
import ConfigParser
import socket
import glob
import getpass
import subprocess
from optparse import OptionParser

import yaml
from amqplib import client_0_8 as amqp
import logbook

from bcbio.solexa import samplesheet
from bcbio.log import create_log_handler
from bcbio import utils
from bcbio.solexa.flowcell import (get_flowcell_info, get_fastq_dir, get_qseq_dir)

LOG_NAME = os.path.splitext(os.path.basename(__file__))[0]
log = logbook.Logger(LOG_NAME)

def main(galaxy_config, local_config, post_config_file=None,
         process_msg=True, store_msg=True, qseq=True, fastq=True):
    amqp_config = _read_amqp_config(galaxy_config)
    with open(local_config) as in_handle:
        config = yaml.load(in_handle)
    log_handler = create_log_handler(config, LOG_NAME)
    
    with log_handler.applicationbound():
        search_for_new(config, amqp_config, post_config_file,
                       process_msg, store_msg, qseq, fastq)

def search_for_new(config, amqp_config, post_config_file,
                   process_msg, store_msg, qseq, fastq):
    """Search for any new directories that have not been reported.
    """

    reported = _read_reported(config["msg_db"])
    for dname in _get_directories(config):
        if os.path.isdir(dname) and dname not in reported:
            if _is_finished_dumping(dname):
                log.info("The instrument has finished dumping on directory %s" % dname)
                _update_reported(config["msg_db"], dname)
<<<<<<< HEAD

                # Injects run_name on logging calls.
                # Convenient for run_name on "Subject" for email notifications
                with logbook.Processor(lambda record: record.extra.__setitem__('run', os.path.basename(dname))):
                    ss_file = samplesheet.run_has_samplesheet(dname, config)
                    if ss_file:
                        out_file = os.path.join(dname, "run_info.yaml")
                        log.debug("CSV Samplesheet %s found, converting to %s" %
                                 (ss_file, out_file))
                        samplesheet.csv2yaml(ss_file, out_file)
                        #copyfile(ss_file, dname)
                    if qseq:
                        log.debug("Generating qseq files for %s" % dname)
                        _generate_qseq(get_qseq_dir(dname), config)
                    if fastq:
                        log.debug("Generating fastq files for %s" % dname)
                        _generate_fastq(dname, config)
   
                    log.info("Pre-processing complete, transferring files") 
                    store_files, process_files = _files_to_copy(dname)
    
                    if process_msg:
                        finished_message(config["msg_process_tag"], dname,
                                         process_files, amqp_config)
                    if store_msg:
                        finished_message(config["msg_store_tag"], dname,
                                         store_files, amqp_config)
=======
                _process_samplesheets(dname, config)
                if qseq:
                    log.info("Generating qseq files for %s" % dname)
                    _generate_qseq(get_qseq_dir(dname), config)
                fastq_dir = None
                if fastq:
                    log.info("Generating fastq files for %s" % dname)
                    fastq_dir = _generate_fastq(dname, config)
                _post_process_run(dname, config, amqp_config,
                                  fastq_dir, post_config_file,
                                  process_msg, store_msg)

def _post_process_run(dname, config, amqp_config, fastq_dir, post_config_file,
                      process_msg, store_msg):
    """With a finished directory, send out message or process directly.
    """
    # without a configuration file, send out message for processing
    if post_config_file is None:
        store_files, process_files = _files_to_copy(dname)
        if process_msg:
            finished_message(config["msg_process_tag"], dname,
                             process_files, amqp_config)
        if store_msg:
            finished_message(config["msg_store_tag"], dname,
                             store_files, amqp_config)
    # otherwise process locally
    else:
        analyze_locally(dname, config, post_config_file, fastq_dir)

def analyze_locally(dname, config, post_config_file, fastq_dir):
    """Run analysis directly on the local machine.
    """
    assert fastq_dir is not None
    with open(post_config_file) as in_handle:
        post_config = yaml.load(in_handle)
    run_yaml = os.path.join(dname, "run_info.yaml")
    analysis_dir = os.path.join(fastq_dir, os.pardir, "analysis")
    utils.safe_makedir(analysis_dir)
    with utils.chdir(analysis_dir):
        cl = [post_config["analysis"]["process_program"], post_config_file, fastq_dir]
        if os.path.exists(run_yaml):
            cl.append(run_yaml)
        subprocess.check_call(cl)

def _process_samplesheets(dname, config):
    """Process Illumina samplesheets into YAML files for post-processing.
    """
    ss_file = samplesheet.run_has_samplesheet(dname, config)
    if ss_file:
        out_file = os.path.join(dname, "run_info.yaml")
        log.info("CSV Samplesheet %s found, converting to %s" %
                 (ss_file, out_file))
        samplesheet.csv2yaml(ss_file, out_file)
>>>>>>> 7f346cca

def _generate_fastq(fc_dir, config):
    """Generate fastq files for the current flowcell.
    """
    fc_name, fc_date = get_flowcell_info(fc_dir)
    short_fc_name = "%s_%s" % (fc_date, fc_name)
    fastq_dir = get_fastq_dir(fc_dir)
    basecall_dir = os.path.split(fastq_dir)[0]
    postprocess_dir = config.get("postprocess_dir", "")
    if postprocess_dir:
        fastq_dir = os.path.join(postprocess_dir, os.path.basename(fc_dir),
                                 "fastq")
    if not fastq_dir == fc_dir and not os.path.exists(fastq_dir):
        with utils.chdir(basecall_dir):
            lanes = sorted(list(set([f.split("_")[1] for f in
                glob.glob("*qseq.txt")])))
            cl = ["solexa_qseq_to_fastq.py", short_fc_name,
<<<<<<< HEAD
                    ",".join(lanes)]
            log.debug("Converting qseq to fastq on all lanes.")
=======
                  ",".join(lanes)]
            if postprocess_dir:
                cl += ["-o", fastq_dir]
            log.info("Converting qseq to fastq on all lanes.")
>>>>>>> 7f346cca
            subprocess.check_call(cl)
    return fastq_dir

def _generate_qseq(bc_dir, config):
    """Generate qseq files from illumina bcl files if not present.

    More recent Illumina updates do not produce qseq files. These can be
    generated from bcl, intensity and filter files with tools from
    the offline base caller OLB.
    """
    if not os.path.exists(os.path.join(bc_dir, "finished.txt")):
        bcl2qseq_log = os.path.join(config["log_dir"], "setupBclToQseq.log")
        cmd = os.path.join(config["program"]["olb"], "bin", "setupBclToQseq.py")
        cl = [cmd, "-L", bcl2qseq_log,"-o", bc_dir, "--in-place", "--overwrite"]
        # in OLB version 1.9, the -i flag changed to intensities instead of input
        version_cl = [cmd, "-v"]
        p = subprocess.Popen(version_cl, stdout=subprocess.PIPE)
        (out, _) = p.communicate()
        olb_version = float(out.strip().split()[-1].rsplit(".", 1)[0])
        if olb_version > 1.8:
            cl += ["-b", bc_dir]
        else:
            cl += ["-i", bc_dir, "-p", os.path.split(bc_dir)[0]]
        subprocess.check_call(cl)
        with utils.chdir(bc_dir):
            try:
                processors = config["algorithm"]["num_cores"]
            except KeyError:
                processors = 8
            cl = config["program"].get("olb_make", "make").split() + ["-j", str(processors)]
            subprocess.check_call(cl)

def _is_finished_dumping(directory):
    """Determine if the sequencing directory has all files.

    The final checkpoint file will differ depending if we are a
    single or paired end run.
    """
    to_check = ["Basecalling_Netcopy_complete_SINGLEREAD.txt",
                "Basecalling_Netcopy_complete_READ2.txt",
                "Basecalling_Netcopy_complete_Read3.txt"]

    return reduce(operator.or_,
            [os.path.exists(os.path.join(directory, f)) for f in to_check])

def _files_to_copy(directory):
    """Retrieve files that should be remotely copied.
    """
    with utils.chdir(directory):
        image_redo_files = reduce(operator.add,
                                  [glob.glob("*.params"),
                                   glob.glob("Images/L*/C*"),
                                   ["RunInfo.xml", "runParameters.xml"]])
        qseqs = reduce(operator.add,
                     [glob.glob("Data/Intensities/*.xml"),
                      glob.glob("Data/Intensities/BaseCalls/*qseq.txt"),
                      ])
        reports = reduce(operator.add,
                     [glob.glob("*.xml"),
                      glob.glob("Data/Intensities/BaseCalls/*.xml"),
                      glob.glob("Data/Intensities/BaseCalls/*.xsl"),
                      glob.glob("Data/Intensities/BaseCalls/*.htm"),
<<<<<<< HEAD
                      ["Data/Intensities/BaseCalls/Plots", "Data/reports", 
                       "Data/Status.htm", "Data/Status_Files", "InterOp"]])
        
        run_info = reduce(operator.add,
                        [glob.glob("run_info.yaml"),
                         glob.glob("*.csv"),
                        ])
        
=======
                      ["Data/Intensities/BaseCalls/Plots", "Data/reports"]])
>>>>>>> 7f346cca
        logs = reduce(operator.add, [["Logs", "Recipe", "Diag", "Data/RTALogs", "Data/Log.txt"]])
        fastq = ["Data/Intensities/BaseCalls/fastq"]
    return sorted(image_redo_files + logs + reports + run_info), sorted(reports + fastq + run_info)

def _read_reported(msg_db):
    """Retrieve a list of directories previous reported.
    """
    reported = []
    if os.path.exists(msg_db):
        with open(msg_db) as in_handle:
            for line in in_handle:
                reported.append(line.strip())
    return reported

def _get_directories(config):
    for directory in config["dump_directories"]:
        for dname in sorted(glob.glob(os.path.join(directory, "*A?XX"))):
             if os.path.isdir(dname):
                 yield dname

def _update_reported(msg_db, new_dname):
    """Add a new directory to the database of reported messages.
    """
    with open(msg_db, "a") as out_handle:
        out_handle.write("%s\n" % new_dname)

def finished_message(tag_name, directory, files_to_copy, config):
    """Wait for messages with the give tag, passing on to the supplied handler.
    """
    log.debug("Sending finished message to: %s" % tag_name)
    user = getpass.getuser()
    hostname = socket.gethostbyaddr(socket.gethostname())[0]
    data = dict(
            machine_type='illumina',
            hostname=hostname,
            user=user,
            directory=directory,
            to_copy=files_to_copy
            )
    conn = amqp.Connection(host=config['host'] + ":" + config['port'],
                           userid=config['userid'], password=config['password'],
                           virtual_host=config['virtual_host'], insist=False)
    chan = conn.channel()
    chan.queue_declare(queue=tag_name, exclusive=False, auto_delete=False,
            durable=True)
    try:
        chan.exchange_declare(exchange=config['exchange'], type="fanout", durable=True,
                auto_delete=False)
    except amqp.exceptions.AMQPChannelException:
        chan.exchange_delete(exchange=config['exchange'])
        chan.exchange_declare(exchange=config['exchange'], type="fanout", durable=True,
                auto_delete=False)
    msg = amqp.Message(json.dumps(data),
                       content_type='application/json',
                       application_headers={'msg_type': tag_name})
    msg.properties["delivery_mode"] = 2
    chan.basic_publish(msg, exchange=config['exchange'],
                       routing_key=config['routing_key'])
    chan.close()
    conn.close()

def _read_amqp_config(galaxy_config):
    """Read connection information on the RabbitMQ server from Galaxy config.
    """
    config = ConfigParser.ConfigParser()
    config.read(galaxy_config)
    amqp_config = {}
    for option in config.options("galaxy_amqp"):
        amqp_config[option] = config.get("galaxy_amqp", option)
    return amqp_config

if __name__ == "__main__":
    parser = OptionParser()
    parser.add_option("-p", "--noprocess", dest="process_msg",
            action="store_false", default=True)
    parser.add_option("-s", "--nostore", dest="store_msg",
            action="store_false", default=True)
    parser.add_option("-f", "--nofastq", dest="fastq",
            action="store_false", default=True)
    parser.add_option("-q", "--noqseq", dest="qseq",
            action="store_false", default=True)

    (options, args) = parser.parse_args()
    kwargs = dict(process_msg=options.process_msg, store_msg=options.store_msg,
                  fastq=options.fastq, qseq=options.qseq)
    main(*args, **kwargs)<|MERGE_RESOLUTION|>--- conflicted
+++ resolved
@@ -66,7 +66,6 @@
             if _is_finished_dumping(dname):
                 log.info("The instrument has finished dumping on directory %s" % dname)
                 _update_reported(config["msg_db"], dname)
-<<<<<<< HEAD
 
                 # Injects run_name on logging calls.
                 # Convenient for run_name on "Subject" for email notifications
@@ -94,7 +93,6 @@
                     if store_msg:
                         finished_message(config["msg_store_tag"], dname,
                                          store_files, amqp_config)
-=======
                 _process_samplesheets(dname, config)
                 if qseq:
                     log.info("Generating qseq files for %s" % dname)
@@ -148,7 +146,6 @@
         log.info("CSV Samplesheet %s found, converting to %s" %
                  (ss_file, out_file))
         samplesheet.csv2yaml(ss_file, out_file)
->>>>>>> 7f346cca
 
 def _generate_fastq(fc_dir, config):
     """Generate fastq files for the current flowcell.
@@ -166,15 +163,10 @@
             lanes = sorted(list(set([f.split("_")[1] for f in
                 glob.glob("*qseq.txt")])))
             cl = ["solexa_qseq_to_fastq.py", short_fc_name,
-<<<<<<< HEAD
-                    ",".join(lanes)]
-            log.debug("Converting qseq to fastq on all lanes.")
-=======
                   ",".join(lanes)]
             if postprocess_dir:
                 cl += ["-o", fastq_dir]
-            log.info("Converting qseq to fastq on all lanes.")
->>>>>>> 7f346cca
+            log.debug("Converting qseq to fastq on all lanes.")
             subprocess.check_call(cl)
     return fastq_dir
 
@@ -237,7 +229,6 @@
                       glob.glob("Data/Intensities/BaseCalls/*.xml"),
                       glob.glob("Data/Intensities/BaseCalls/*.xsl"),
                       glob.glob("Data/Intensities/BaseCalls/*.htm"),
-<<<<<<< HEAD
                       ["Data/Intensities/BaseCalls/Plots", "Data/reports", 
                        "Data/Status.htm", "Data/Status_Files", "InterOp"]])
         
@@ -246,9 +237,6 @@
                          glob.glob("*.csv"),
                         ])
         
-=======
-                      ["Data/Intensities/BaseCalls/Plots", "Data/reports"]])
->>>>>>> 7f346cca
         logs = reduce(operator.add, [["Logs", "Recipe", "Diag", "Data/RTALogs", "Data/Log.txt"]])
         fastq = ["Data/Intensities/BaseCalls/fastq"]
     return sorted(image_redo_files + logs + reports + run_info), sorted(reports + fastq + run_info)
